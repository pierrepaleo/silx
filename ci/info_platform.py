--- conflicted
+++ resolved
@@ -3,11 +3,7 @@
 """Print information about python."""
 
 __authors__ = ["Jérôme Kieffer"]
-<<<<<<< HEAD
-__date__ = "02/09/2016"
-=======
 __date__ = "09/09/2016"
->>>>>>> 71f9f443
 __license__ = "MIT"
 
 
@@ -43,9 +39,6 @@
     for p in pyopencl.get_platforms():
         print("  %s" % p)
         for d in p.get_devices():
-<<<<<<< HEAD
-            print("    %s" % d)
-=======
             print("    %s max_workgroup_size is %s" % (d, d.max_work_group_size))
 try:
     from silx.opencl import ocl
@@ -89,5 +82,4 @@
     import sip
     print("SIP: %s" % sip.SIP_VERSION_STR)
 except ImportError:
-    pass
->>>>>>> 71f9f443
+    pass