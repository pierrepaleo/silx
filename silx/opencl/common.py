--- conflicted
+++ resolved
@@ -399,13 +399,8 @@
         # Nothing found
         return None
 
-<<<<<<< HEAD
-    def create_context(self, devicetype="ALL", memory=None, useFp64=False,
-                       platformid=None, deviceid=None, cached=True):
-=======
     def create_context(self, devicetype="ALL", useFp64=False, platformid=None,
                        deviceid=None, cached=True, memory=None):
->>>>>>> c2f3dc62
         """
         Choose a device and initiate a context.
 
@@ -415,7 +410,6 @@
         E.g.: If Nvidia driver is installed, GPU will succeed but CPU will fail.
               The AMD SDK kit is required for CPU via OpenCL.
         :param devicetype: string in ["cpu","gpu", "all", "acc"]
-        :param memory: select device with at least this amount of memory
         :param useFp64: boolean specifying if double precision will be used
         :param platformid: integer
         :param deviceid: integer
@@ -432,10 +426,9 @@
             platformid, deviceid = pyopencl_ctx
         else:
             if useFp64:
-                ids = ocl.select_device(type=devicetype, memory=memory,
-                                        extensions=["cl_khr_int64_base_atomics"])
+                ids = ocl.select_device(type=devicetype, extensions=["cl_khr_int64_base_atomics"])
             else:
-                ids = ocl.select_device(dtype=devicetype, memory=memory)
+                ids = ocl.select_device(dtype=devicetype)
             if ids:
                 platformid, deviceid = ids
         if (platformid is not None) and (deviceid is not None):
