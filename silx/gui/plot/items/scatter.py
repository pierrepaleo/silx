--- conflicted
+++ resolved
@@ -500,12 +500,7 @@
         if self.__alpha is not None:
             rgbacolors[:, -1] = (rgbacolors[:, -1] * self.__alpha).astype(numpy.uint8)
 
-<<<<<<< HEAD
-        # Apply mask to colors
-        rgbacolors = rgbacolors[mask]
-=======
         visualization = self.getVisualization()
->>>>>>> 3c9f0bf4
 
         if visualization is self.Visualization.POINTS:
             return backend.addCurve(xFiltered, yFiltered,
